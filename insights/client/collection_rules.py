"""
Categorize the commands, paths, and template strings used by datasources,
and parse the remove.conf file.
"""
from __future__ import absolute_import
import logging
import six
import os
import yaml
import stat
from six.moves import configparser as ConfigParser
from .constants import InsightsConstants as constants
from collections import defaultdict
from insights import datasource, dr, parse_plugins, load_packages
from insights.core import spec_factory as sf

APP_NAME = constants.app_name
logger = logging.getLogger(__name__)
NETWORK = constants.custom_network_log_level

expected_keys = ('commands', 'files', 'patterns', 'keywords')


<<<<<<< HEAD
def correct_format(parsed_data, expected_keys, filename):
    '''
    Ensure the parsed file matches the needed format
    Returns True, <message> on error
    Returns False, None on success
    '''
    # validate keys are what we expect
    def is_list_of_strings(data):
        '''
        Helper function for correct_format()
        '''
        if data is None:
            # nonetype, no data to parse. treat as empty list
            return True
        if not isinstance(data, list):
            return False
        for l in data:
            if not isinstance(l, six.string_types):
                return False
        return True

    keys = parsed_data.keys()
    invalid_keys = set(keys).difference(expected_keys)
    if invalid_keys:
        return True, ('Unknown section(s) in %s: ' % filename + ', '.join(invalid_keys) +
                      '\nValid sections are ' + ', '.join(expected_keys) + '.')

    # validate format (lists of strings)
    for k in expected_keys:
        if k in parsed_data:
            if k == 'patterns' and isinstance(parsed_data['patterns'], dict):
                if 'regex' not in parsed_data['patterns']:
                    return True, 'Patterns section contains an object but the "regex" key was not specified.'
                if 'regex' in parsed_data['patterns'] and len(parsed_data['patterns']) > 1:
                    return True, 'Unknown keys in the patterns section. Only "regex" is valid.'
                if not is_list_of_strings(parsed_data['patterns']['regex']):
                    return True, 'regex section under patterns must be a list of strings.'
                continue
            if not is_list_of_strings(parsed_data[k]):
                return True, '%s section must be a list of strings.' % k
    return False, None


def load_yaml(filename):
    try:
        with open(filename) as f:
            loaded_yaml = yaml.safe_load(f)
        if loaded_yaml is None:
            logger.debug('%s is empty.', filename)
            return {}
    except (yaml.YAMLError, yaml.parser.ParserError) as e:
        # can't parse yaml from conf
        raise RuntimeError('ERROR: Cannot parse %s.\n'
                           'If using any YAML tokens such as [] in an expression, '
                           'be sure to wrap the expression in quotation marks.\n\nError details:\n%s\n' % (filename, e))
    if not isinstance(loaded_yaml, dict):
        # loaded data should be a dict with at least one key
        raise RuntimeError('ERROR: Invalid YAML loaded.')
    return loaded_yaml


def verify_permissions(f):
    '''
    Verify 600 permissions on a file
    '''
    mode = stat.S_IMODE(os.stat(f).st_mode)
    if not mode == 0o600:
        raise RuntimeError("Invalid permissions on %s. "
                           "Expected 0600 got %s" % (f, oct(mode)))
    logger.debug("Correct file permissions on %s", f)


class InsightsUploadConf(object):
=======
def resolve(d):
>>>>>>> a8f30e3a
    """
    Categorizes a datasource's command, path, or template information.

    The categorization ignores first_of, head, and find since they depend on other
    datasources that will get resolved anyway. Ignore the listdir helper and explicit
    @datasource functions since they're pure python.
    """
    if isinstance(d, sf.simple_file):
        return ("file_static", [d.path])

<<<<<<< HEAD
    def __init__(self, config, conn=None):
        """
        Load config from parent
        """
        self.config = config
        self.fallback_file = constants.collection_fallback_file
        self.remove_file = config.remove_file
        self.redaction_file = config.redaction_file
        self.content_redaction_file = config.content_redaction_file
        self.collection_rules_file = constants.collection_rules_file
        self.collection_rules_url = self.config.collection_rules_url
        self.gpg = self.config.gpg

        # set rm_conf as a class attribute so we can observe it
        #   in create_report
        self.rm_conf = None

        # attribute to set when using file-redaction.conf instead of
        #   remove.conf, for reporting purposes. True by default
        #   since new format is favored.
        self.using_new_format = True

        if conn:
            if self.collection_rules_url is None:
                if config.legacy_upload:
                    self.collection_rules_url = conn.base_url + '/v1/static/uploader.v2.json'
                else:
                    self.collection_rules_url = conn.base_url.split('/platform')[0] + '/v1/static/uploader.v2.json'
                    # self.collection_rules_url = conn.base_url + '/static/uploader.v2.json'
            self.conn = conn
=======
    if isinstance(d, sf.first_file):
        return ("file_static", d.paths)
>>>>>>> a8f30e3a

    if isinstance(d, sf.glob_file):
        return ("file_glob", d.patterns)

    if isinstance(d, sf.foreach_collect):
        return ("file_template", [d.path])

    if isinstance(d, sf.simple_command):
        return ("command_static", [d.cmd])

    if isinstance(d, sf.command_with_args):
        return ("command_template", [d.cmd])

    if isinstance(d, sf.foreach_execute):
        return ("command_template", [d.cmd])

    return (None, None)


def categorize(ds):
    """
    Extracts commands, paths, and templates from datasources and cateorizes them
    based on their type.
    """
    results = defaultdict(set)
    for d in ds:
        (cat, res) = resolve(d)
        if cat is not None:
            results[cat] |= set(res)
    return {k: sorted(v) for k, v in results.items()}


def get_spec_report():
    """
    You'll need to already have the specs loaded, and then you can call this
    procedure to get a categorized dict of the commands we might run and files
    we might collect.
    """
    load("insights.specs.default")
    ds = dr.get_components_of_type(datasource)
    return categorize(ds)


# helpers for running the script directly
# def parse_args():
#     p = argparse.ArgumentParser()
#     p.add_argument("-p", "--plugins", default=)
#     return p.parse_args()


def load(p):
    plugins = parse_plugins(p)
    load_packages(plugins)


# def main():
#     args = parse_args()
#     load(args.plugins)
#     report = get_spec_report()
#     print(yaml.dump(report))


class InsightsUploadConf(object):
    """
    Insights spec configuration from uploader.json
    """

    def __init__(self, config):
        """
        Load config from parent
        """
        self.remove_file = config.remove_file

    def get_rm_conf_old(self):
        """
        Get excluded files config from remove_file.
        """
        # Convert config object into dict
        self.using_new_format = False
        parsedconfig = ConfigParser.RawConfigParser()
        if not os.path.isfile(self.remove_file):
            logger.debug('%s not found. No data files, commands,'
                         ' or patterns will be ignored, and no keyword obfuscation will occur.', self.remove_file)
            return None
        try:
            verify_permissions(self.remove_file)
        except RuntimeError as e:
            if self.config.validate:
                # exit if permissions invalid and using --validate
                raise RuntimeError('ERROR: %s' % e)
            logger.warning('WARNING: %s', e)
        try:
            parsedconfig.read(self.remove_file)
            sections = parsedconfig.sections()

            if not sections:
                # file has no sections, skip it
                logger.debug('Remove.conf exists but no parameters have been defined.')
                return None

            if sections != ['remove']:
                raise RuntimeError('ERROR: invalid section(s) in remove.conf. Only "remove" is valid.')

            rm_conf = {}
            for item, value in parsedconfig.items('remove'):
                if item not in expected_keys:
                    raise RuntimeError('ERROR: Unknown key in remove.conf: ' + item +
                                       '\nValid keys are ' + ', '.join(expected_keys) + '.')
                if six.PY3:
                    rm_conf[item] = value.strip().encode('utf-8').decode('unicode-escape').split(',')
                else:
                    rm_conf[item] = value.strip().decode('string-escape').split(',')
<<<<<<< HEAD
            self.rm_conf = rm_conf
=======

            return rm_conf
>>>>>>> a8f30e3a
        except ConfigParser.Error as e:
            # can't parse config file at all
            logger.debug(e)
            logger.debug('To configure using YAML, please use file-redaction.conf and file-content-redaction.conf.')
            raise RuntimeError('ERROR: Cannot parse the remove.conf file.\n'
                               'See %s for more information.' % self.config.logging_file)
        logger.warning('WARNING: remove.conf is deprecated. Please use file-redaction.conf and file-content-redaction.conf. See https://access.redhat.com/articles/4511681 for details.')
        return self.rm_conf

    def load_redaction_file(self, fname):
        '''
        Load the YAML-style file-redaction.conf
            or file-content-redaction.conf files
        '''
        if fname not in (self.redaction_file, self.content_redaction_file):
            # invalid function use, should never get here in a production situation
            return None
        if not os.path.isfile(fname):
            if fname == self.redaction_file:
                logger.debug('%s not found. No files or commands will be skipped.', self.redaction_file)
            elif fname == self.content_redaction_file:
                logger.debug('%s not found. '
                             'No patterns will be skipped and no keyword obfuscation will occur.', self.content_redaction_file)
            return None
        try:
            verify_permissions(fname)
        except RuntimeError as e:
            if self.config.validate:
                # exit if permissions invalid and using --validate
                raise RuntimeError('ERROR: %s' % e)
            logger.warning('WARNING: %s', e)
        loaded = load_yaml(fname)
        if fname == self.redaction_file:
            err, msg = correct_format(loaded, ('commands', 'files', 'datasources'), fname)
        elif fname == self.content_redaction_file:
            err, msg = correct_format(loaded, ('patterns', 'keywords'), fname)
        if err:
            # YAML is correct but doesn't match the format we need
            raise RuntimeError('ERROR: ' + msg)
        return loaded

    def get_rm_conf(self):
        '''
        Try to load the the "new" version of
        remove.conf (file-redaction.conf and file-redaction.conf)
        '''
        rm_conf = {}
        redact_conf = self.load_redaction_file(self.redaction_file)
        content_redact_conf = self.load_redaction_file(self.content_redaction_file)

        if redact_conf:
            rm_conf.update(redact_conf)
        if content_redact_conf:
            rm_conf.update(content_redact_conf)

        if not redact_conf and not content_redact_conf:
            # no file-redaction.conf or file-content-redaction.conf defined,
            #   try to use remove.conf
            return self.get_rm_conf_old()

        # remove Nones, empty strings, and empty lists
        filtered_rm_conf = dict((k, v) for k, v in rm_conf.items() if v)
        self.rm_conf = filtered_rm_conf
        return filtered_rm_conf

    def validate(self):
        '''
        Validate remove.conf
        '''
        success = self.get_rm_conf()
        if not success:
            logger.info('No contents in the blacklist configuration to validate.')
            return None
        # Using print here as this could contain sensitive information
        print('Blacklist configuration parsed contents:')
        print(success)
        logger.info('Parsed successfully.')
        return True

    def create_report(self):
        def length(lst):
            '''
            Because of how the INI remove.conf is parsed,
            an empty value in the conf will produce
            the value [''] when parsed. Do not include
            these in the report
            '''
            if len(lst) == 1 and lst[0] == '':
                return 0
            return len(lst)

        num_commands = 0
        num_files = 0
        num_patterns = 0
        num_keywords = 0
        using_regex = False
        using_new_format = False

        if self.rm_conf:
            for key in self.rm_conf:
                if key == 'commands':
                    num_commands = length(self.rm_conf['commands'])
                if key == 'files':
                    num_files = length(self.rm_conf['files'])
                if key == 'datasources':
                    num_datasources = length(self.rm_conf['datasources'])
                if key == 'patterns':
                    if isinstance(self.rm_conf['patterns'], dict):
                        num_patterns = length(self.rm_conf['patterns']['regex'])
                        using_regex = True
                    else:
                        num_patterns = length(self.rm_conf['patterns'])
                if key == 'keywords':
                    num_keywords = length(self.rm_conf['keywords'])

        output = {}
        output['obfuscate'] = self.config.obfuscate
        output['obfuscate_hostname'] = self.config.obfuscate_hostname
        output['commands'] = num_commands
        output['files'] = num_files
        output['datasources'] = num_datasources
        output['patterns'] = num_patterns
        output['keywords'] = num_keywords
        output['using_new_format'] = self.using_new_format
        output['using_patterns_regex'] = using_regex
        return output


if __name__ == '__main__':
    from .config import InsightsConfig
    config = InsightsConfig().load_all()
    uploadconf = InsightsUploadConf(config)
    uploadconf.validate()
    report = uploadconf.create_report()

    print(report)<|MERGE_RESOLUTION|>--- conflicted
+++ resolved
@@ -1,18 +1,21 @@
 """
-Categorize the commands, paths, and template strings used by datasources,
-and parse the remove.conf file.
+Rules for data collection
 """
 from __future__ import absolute_import
+import hashlib
+import json
 import logging
 import six
+import shlex
 import os
+import requests
 import yaml
 import stat
 from six.moves import configparser as ConfigParser
+
+from subprocess import Popen, PIPE, STDOUT
+from tempfile import NamedTemporaryFile
 from .constants import InsightsConstants as constants
-from collections import defaultdict
-from insights import datasource, dr, parse_plugins, load_packages
-from insights.core import spec_factory as sf
 
 APP_NAME = constants.app_name
 logger = logging.getLogger(__name__)
@@ -21,7 +24,6 @@
 expected_keys = ('commands', 'files', 'patterns', 'keywords')
 
 
-<<<<<<< HEAD
 def correct_format(parsed_data, expected_keys, filename):
     '''
     Ensure the parsed file matches the needed format
@@ -95,20 +97,10 @@
 
 
 class InsightsUploadConf(object):
-=======
-def resolve(d):
->>>>>>> a8f30e3a
     """
-    Categorizes a datasource's command, path, or template information.
-
-    The categorization ignores first_of, head, and find since they depend on other
-    datasources that will get resolved anyway. Ignore the listdir helper and explicit
-    @datasource functions since they're pure python.
+    Insights spec configuration from uploader.json
     """
-    if isinstance(d, sf.simple_file):
-        return ("file_static", [d.path])
-
-<<<<<<< HEAD
+
     def __init__(self, config, conn=None):
         """
         Load config from parent
@@ -139,82 +131,170 @@
                     self.collection_rules_url = conn.base_url.split('/platform')[0] + '/v1/static/uploader.v2.json'
                     # self.collection_rules_url = conn.base_url + '/static/uploader.v2.json'
             self.conn = conn
-=======
-    if isinstance(d, sf.first_file):
-        return ("file_static", d.paths)
->>>>>>> a8f30e3a
-
-    if isinstance(d, sf.glob_file):
-        return ("file_glob", d.patterns)
-
-    if isinstance(d, sf.foreach_collect):
-        return ("file_template", [d.path])
-
-    if isinstance(d, sf.simple_command):
-        return ("command_static", [d.cmd])
-
-    if isinstance(d, sf.command_with_args):
-        return ("command_template", [d.cmd])
-
-    if isinstance(d, sf.foreach_execute):
-        return ("command_template", [d.cmd])
-
-    return (None, None)
-
-
-def categorize(ds):
-    """
-    Extracts commands, paths, and templates from datasources and cateorizes them
-    based on their type.
-    """
-    results = defaultdict(set)
-    for d in ds:
-        (cat, res) = resolve(d)
-        if cat is not None:
-            results[cat] |= set(res)
-    return {k: sorted(v) for k, v in results.items()}
-
-
-def get_spec_report():
-    """
-    You'll need to already have the specs loaded, and then you can call this
-    procedure to get a categorized dict of the commands we might run and files
-    we might collect.
-    """
-    load("insights.specs.default")
-    ds = dr.get_components_of_type(datasource)
-    return categorize(ds)
-
-
-# helpers for running the script directly
-# def parse_args():
-#     p = argparse.ArgumentParser()
-#     p.add_argument("-p", "--plugins", default=)
-#     return p.parse_args()
-
-
-def load(p):
-    plugins = parse_plugins(p)
-    load_packages(plugins)
-
-
-# def main():
-#     args = parse_args()
-#     load(args.plugins)
-#     report = get_spec_report()
-#     print(yaml.dump(report))
-
-
-class InsightsUploadConf(object):
-    """
-    Insights spec configuration from uploader.json
-    """
-
-    def __init__(self, config):
-        """
-        Load config from parent
-        """
-        self.remove_file = config.remove_file
+
+    def validate_gpg_sig(self, path, sig=None):
+        """
+        Validate the collection rules
+        """
+        logger.debug("Verifying GPG signature of Insights configuration")
+        if sig is None:
+            sig = path + ".asc"
+        command = ("/usr/bin/gpg --no-default-keyring "
+                   "--keyring " + constants.pub_gpg_path +
+                   " --verify " + sig + " " + path)
+        if not six.PY3:
+            command = command.encode('utf-8', 'ignore')
+        args = shlex.split(command)
+        logger.debug("Executing: %s", args)
+        proc = Popen(
+            args, shell=False, stdout=PIPE, stderr=STDOUT, close_fds=True)
+        stdout, stderr = proc.communicate()
+        logger.debug("STDOUT: %s", stdout)
+        logger.debug("STDERR: %s", stderr)
+        logger.debug("Status: %s", proc.returncode)
+        if proc.returncode:
+            logger.error("ERROR: Unable to validate GPG signature: %s", path)
+            return False
+        else:
+            logger.debug("GPG signature verified")
+            return True
+
+    def try_disk(self, path, gpg=True):
+        """
+        Try to load json off disk
+        """
+        if not os.path.isfile(path):
+            return
+
+        if not gpg or self.validate_gpg_sig(path):
+            stream = open(path, 'r')
+            json_stream = stream.read()
+            if len(json_stream):
+                try:
+                    json_config = json.loads(json_stream)
+                    return json_config
+                except ValueError:
+                    logger.error("ERROR: Invalid JSON in %s", path)
+                    return False
+            else:
+                logger.warn("WARNING: %s was an empty file", path)
+                return
+
+    def get_collection_rules(self, raw=False):
+        """
+        Download the collection rules
+        """
+        logger.debug("Attemping to download collection rules from %s",
+                     self.collection_rules_url)
+
+        logger.log(NETWORK, "GET %s", self.collection_rules_url)
+        try:
+            req = self.conn.session.get(
+                self.collection_rules_url, headers=({'accept': 'text/plain'}))
+
+            if req.status_code == 200:
+                logger.debug("Successfully downloaded collection rules")
+
+                json_response = NamedTemporaryFile()
+                json_response.write(req.text.encode('utf-8'))
+                json_response.file.flush()
+            else:
+                logger.error("ERROR: Could not download dynamic configuration")
+                logger.error("Debug Info: \nConf status: %s", req.status_code)
+                logger.error("Debug Info: \nConf message: %s", req.text)
+                return None
+        except requests.ConnectionError as e:
+            logger.error(
+                "ERROR: Could not download dynamic configuration: %s", e)
+            return None
+
+        if self.gpg:
+            self.get_collection_rules_gpg(json_response)
+
+        self.write_collection_data(self.collection_rules_file, req.text)
+
+        if raw:
+            return req.text
+        else:
+            return json.loads(req.text)
+
+    def fetch_gpg(self):
+        logger.debug("Attemping to download collection "
+                     "rules GPG signature from %s",
+                     self.collection_rules_url + ".asc")
+
+        headers = ({'accept': 'text/plain'})
+        logger.log(NETWORK, "GET %s", self.collection_rules_url + '.asc')
+        config_sig = self.conn.session.get(self.collection_rules_url + '.asc',
+                                           headers=headers)
+        if config_sig.status_code == 200:
+            logger.debug("Successfully downloaded GPG signature")
+            return config_sig.text
+        else:
+            logger.error("ERROR: Download of GPG Signature failed!")
+            logger.error("Sig status: %s", config_sig.status_code)
+            return False
+
+    def get_collection_rules_gpg(self, collection_rules):
+        """
+        Download the collection rules gpg signature
+        """
+        sig_text = self.fetch_gpg()
+        sig_response = NamedTemporaryFile(suffix=".asc")
+        sig_response.write(sig_text.encode('utf-8'))
+        sig_response.file.flush()
+        self.validate_gpg_sig(collection_rules.name, sig_response.name)
+        self.write_collection_data(self.collection_rules_file + ".asc", sig_text)
+
+    def write_collection_data(self, path, data):
+        """
+        Write collections rules to disk
+        """
+        flags = os.O_WRONLY | os.O_CREAT | os.O_TRUNC
+        fd = os.open(path, flags, 0o600)
+        with os.fdopen(fd, 'w') as dyn_conf_file:
+            dyn_conf_file.write(data)
+
+    def get_conf_file(self):
+        """
+        Get config from local config file, first try cache, then fallback.
+        """
+        for conf_file in [self.collection_rules_file, self.fallback_file]:
+            logger.debug("trying to read conf from: " + conf_file)
+            conf = self.try_disk(conf_file, self.gpg)
+
+            if not conf:
+                continue
+
+            version = conf.get('version', None)
+            if version is None:
+                raise ValueError("ERROR: Could not find version in json")
+
+            conf['file'] = conf_file
+            logger.debug("Success reading config")
+            logger.debug(json.dumps(conf))
+            return conf
+
+        raise ValueError("ERROR: Unable to download conf or read it from disk!")
+
+    def get_conf_update(self):
+        """
+        Get updated config from URL, fallback to local file if download fails.
+        """
+        dyn_conf = self.get_collection_rules()
+
+        if not dyn_conf:
+            return self.get_conf_file()
+
+        version = dyn_conf.get('version', None)
+        if version is None:
+            raise ValueError("ERROR: Could not find version in json")
+
+        dyn_conf['file'] = self.collection_rules_file
+        logger.debug("Success reading config")
+        config_hash = hashlib.sha1(json.dumps(dyn_conf).encode('utf-8')).hexdigest()
+        logger.debug('sha1 of config: %s', config_hash)
+        return dyn_conf
 
     def get_rm_conf_old(self):
         """
@@ -255,12 +335,7 @@
                     rm_conf[item] = value.strip().encode('utf-8').decode('unicode-escape').split(',')
                 else:
                     rm_conf[item] = value.strip().decode('string-escape').split(',')
-<<<<<<< HEAD
             self.rm_conf = rm_conf
-=======
-
-            return rm_conf
->>>>>>> a8f30e3a
         except ConfigParser.Error as e:
             # can't parse config file at all
             logger.debug(e)
@@ -294,7 +369,7 @@
             logger.warning('WARNING: %s', e)
         loaded = load_yaml(fname)
         if fname == self.redaction_file:
-            err, msg = correct_format(loaded, ('commands', 'files', 'datasources'), fname)
+            err, msg = correct_format(loaded, ('commands', 'files', 'components'), fname)
         elif fname == self.content_redaction_file:
             err, msg = correct_format(loaded, ('patterns', 'keywords'), fname)
         if err:
@@ -365,8 +440,8 @@
                     num_commands = length(self.rm_conf['commands'])
                 if key == 'files':
                     num_files = length(self.rm_conf['files'])
-                if key == 'datasources':
-                    num_datasources = length(self.rm_conf['datasources'])
+                if key == 'components':
+                    num_components = length(self.rm_conf['components'])
                 if key == 'patterns':
                     if isinstance(self.rm_conf['patterns'], dict):
                         num_patterns = length(self.rm_conf['patterns']['regex'])
@@ -381,7 +456,7 @@
         output['obfuscate_hostname'] = self.config.obfuscate_hostname
         output['commands'] = num_commands
         output['files'] = num_files
-        output['datasources'] = num_datasources
+        output['components'] = num_components
         output['patterns'] = num_patterns
         output['keywords'] = num_keywords
         output['using_new_format'] = self.using_new_format
