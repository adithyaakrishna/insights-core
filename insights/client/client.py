--- conflicted
+++ resolved
@@ -14,14 +14,8 @@
                         write_unregistered_file,
                         delete_registered_file,
                         delete_unregistered_file,
-<<<<<<< HEAD
                         delete_cache_files,
-                        determine_hostname,
-                        read_pidfile,
-                        systemd_notify)
-=======
                         determine_hostname)
->>>>>>> move pid logic to get around circular import
 from .collection_rules import InsightsUploadConf
 from .data_collector import DataCollector
 from .connection import InsightsConnection
@@ -288,12 +282,7 @@
     msg_name = determine_hostname(config.display_name)
     dc = DataCollector(config, archive, mountpoint=mp)
     logger.info('Starting to collect Insights data for %s', msg_name)
-<<<<<<< HEAD
-    dc.run_collection(collection_rules, rm_conf, branch_info, blacklist_report)
-    output = dc.done(collection_rules, rm_conf)
-=======
-    output = dc.run_collection(rm_conf, branch_info)
->>>>>>> a8f30e3a
+    output = dc.run_collection(collection_rules, rm_conf, branch_info, blacklist_report)
     return output
 
 
