--- conflicted
+++ resolved
@@ -65,29 +65,22 @@
     if proxy is not None:
         saved_proxy = config.proxy
         config.proxy = proxy
-<<<<<<< HEAD
-    # URL changes. my favorite
-    if ca_cert is None:
-        # connected directly to RHSM
-        if config.legacy_upload:
-            config.base_url = hostname + '/r/insights'
-        else:
-            config.base_url = hostname + '/api'
-    else:
+    if is_satellite:
         # satellite
         config.base_url = hostname + '/r/insights'
         if not config.legacy_upload:
             config.base_url += '/platform'
-
-    logger.debug('Auto-configured base_url: %s', config.base_url)
-=======
-    config.base_url = hostname + '/r/insights'
-    if not is_satellite:
+        logger.debug('Auto-configured base_url: %s', config.base_url)
+    else:
+        # connected directly to RHSM
+        if config.legacy_upload:
+            config.base_url = hostname + '/r/insights'
+        else:
+            config.base_url = hostname + '/api'
+        logger.debug('Auto-configured base_url: %s', config.base_url)
         logger.debug('Not connected to Satellite, skipping branch_info')
         # direct connection to RHSM, skip verify_connectivity
-        # (see _try_satellite6_configuration line 133)
         return
->>>>>>> e00a9af7
 
     if not verify_connectivity(config):
         logger.warn("Could not auto configure, falling back to static config")
