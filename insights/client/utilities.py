--- conflicted
+++ resolved
@@ -437,8 +437,6 @@
         return name
     else:
         return "unknown"
-<<<<<<< HEAD
-=======
 
 
 def os_release_info():
@@ -468,5 +466,4 @@
             continue
         except Exception as e:
             logger.warning("Failed to detect OS version: %s", e)
-    return (os_family, os_release)
->>>>>>> ec6b5ad1
+    return (os_family, os_release)